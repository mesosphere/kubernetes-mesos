package scheduler

import (
	"container/ring"
	"encoding/json"
	"fmt"
	"runtime/debug"
	"sync"
	"time"

	"code.google.com/p/goprotobuf/proto"
	"code.google.com/p/go-uuid/uuid"
	"github.com/GoogleCloudPlatform/kubernetes/pkg/api"
	apierrors "github.com/GoogleCloudPlatform/kubernetes/pkg/api/errors"
	"github.com/GoogleCloudPlatform/kubernetes/pkg/client"
	"github.com/GoogleCloudPlatform/kubernetes/pkg/client/cache"
	"github.com/GoogleCloudPlatform/kubernetes/pkg/labels"
	"github.com/GoogleCloudPlatform/kubernetes/pkg/runtime"
	algorithm "github.com/GoogleCloudPlatform/kubernetes/pkg/scheduler"
	"github.com/GoogleCloudPlatform/kubernetes/pkg/tools"
	"github.com/GoogleCloudPlatform/kubernetes/pkg/util"
	"github.com/GoogleCloudPlatform/kubernetes/pkg/watch"
	plugin "github.com/GoogleCloudPlatform/kubernetes/plugin/pkg/scheduler"
	log "github.com/golang/glog"
	"github.com/mesos/mesos-go/mesos"
	"gopkg.in/v1/yaml"
)

var errSchedulerTimeout = fmt.Errorf("Schedule time out")

const (
	containerCpus            = 0.25
	containerMem             = 128
	defaultFinishedTasksSize = 1024
)

// PodScheduleFunc implements how to schedule
// pods among slaves. We can have different implementation
// for different scheduling policy.
//
// The Schedule function takes a group of slaves (each contains offers
// from that slave), and a group of pods.
//
// After deciding which slave to schedule the pod, it fills the task info and the
//'SelectedMachine' channel  with the host name of the slave.
// See the FIFOScheduleFunc for example.
type PodScheduleFunc func(k *KubernetesScheduler, slaves map[string]*Slave, tasks map[string]*PodTask) []*PodTask

// A struct that describes a pod task.
type PodTask struct {
	ID              string
	Pod             *api.Pod
	SelectedMachine chan string
	TaskInfo        *mesos.TaskInfo
	OfferIds        []string
	Launched	bool
}

func rangeResource(name string, ports []uint64) *mesos.Resource {
	if len(ports) == 0 {
		// pod may consist of a container that doesn't expose any ports on the host
		return nil
	}
	return &mesos.Resource{
		Name:   proto.String(name),
		Type:   mesos.Value_RANGES.Enum(),
		Ranges: NewRanges(ports),
	}
}

// func NewRange(begin uint64, end uint64) *mesos.Value_Ranges {
func NewRanges(ports []uint64) *mesos.Value_Ranges {
	r := make([]*mesos.Value_Range, 0)
	for _, port := range ports {
		r = append(r, &mesos.Value_Range{Begin: &port, End: &port})
	}
	return &mesos.Value_Ranges{Range: r}
}

// Fill the TaskInfo in the PodTask, should be called in PodScheduleFunc.
func (t *PodTask) FillTaskInfo(slaveId string, offer *mesos.Offer) {
	t.OfferIds = append(t.OfferIds, offer.GetId().GetValue())

	var err error

	// TODO(nnielsen): We only launch one pod per offer. We should be able to launch multiple.

	// TODO(nnielsen): Assign/aquire pod port.
	t.TaskInfo.TaskId = &mesos.TaskID{Value: proto.String(t.ID)}
	t.TaskInfo.SlaveId = &mesos.SlaveID{Value: proto.String(slaveId)}
	t.TaskInfo.Resources = []*mesos.Resource{
		mesos.ScalarResource("cpus", containerCpus),
		mesos.ScalarResource("mem", containerMem),
	}
	if ports := rangeResource("ports", t.Ports()); ports != nil {
		t.TaskInfo.Resources = append(t.TaskInfo.Resources, ports)
	}
	t.TaskInfo.Data, err = yaml.Marshal(&t.Pod.DesiredState.Manifest)
	if err != nil {
		log.Warningf("Failed to marshal the manifest")
	}
}

func (t *PodTask) Ports() []uint64 {
	ports := make([]uint64, 0)
	for _, container := range t.Pod.DesiredState.Manifest.Containers {
		// strip all port==0 from this array; k8s already knows what to do with zero-
		// ports (it does not create 'port bindings' on the minion-host); we need to
		// remove the wildcards from this array since they don't consume host resources
		for _, port := range container.Ports {
			// HostPort is int, not uint64.
			if port.HostPort != 0 {
				ports = append(ports, uint64(port.HostPort))
			}
		}
	}

	return ports
}

func (t *PodTask) AcceptOffer(slaveId string, offer *mesos.Offer) bool {
	var cpus float64 = 0
	var mem float64 = 0

	// Mimic set type
	requiredPorts := make(map[uint64]struct{})
	for _, port := range t.Ports() {
		requiredPorts[port] = struct{}{}
	}

	for _, resource := range offer.Resources {
		if resource.GetName() == "cpus" {
			cpus = *resource.GetScalar().Value
		}

		if resource.GetName() == "mem" {
			mem = *resource.GetScalar().Value
		}

		if resource.GetName() == "ports" {
			for _, r := range (*resource).GetRanges().Range {
				bp := r.GetBegin()
				ep := r.GetEnd()

				for port, _ := range requiredPorts {
					log.V(2).Infof("Evaluating port range {%d:%d} %d", bp, ep, port)

					if (bp <= port) && (port <= ep) {
						delete(requiredPorts, port)
					}
				}
			}
		}
	}

	unsatisfiedPorts := len(requiredPorts)
	if unsatisfiedPorts > 0 {
		log.V(2).Infof("Could not schedule pod %s: %d ports could not be allocated on slave %s", t.Pod.ID, unsatisfiedPorts, slaveId)
		return false
	}

	if (cpus < containerCpus) || (mem < containerMem) {
		log.V(2).Infof("Not enough resources: cpus: %f mem: %f", cpus, mem)
		return false
	}

	return true
}

func newPodTask(pod *api.Pod, executor *mesos.ExecutorInfo) (*PodTask, error) {
	taskId := uuid.NewUUID().String()
	task := &PodTask{
		ID:              taskId, // pod.JSONBase.ID,
		Pod:             pod,
		SelectedMachine: make(chan string, 1),
		TaskInfo:        new(mesos.TaskInfo),
		Launched:	 false,
	}
	task.TaskInfo.Name = proto.String("PodTask")
	task.TaskInfo.Executor = executor
	return task, nil
}

// A struct that describes the slave.
type Slave struct {
	HostName string
	Offers   map[string]*mesos.Offer
	tasks    map[string]*PodTask
}

func newSlave(hostName string) *Slave {
	return &Slave{
		HostName: hostName,
		Offers:   make(map[string]*mesos.Offer),
		tasks:    make(map[string]*PodTask),
	}
}

// KubernetesScheduler implements:
// 1: The interfaces of the mesos scheduler.
// 2: The interface of a kubernetes scheduler.
// 3: The interfaces of a kubernetes pod registry.
type KubernetesScheduler struct {
	// We use a lock here to avoid races
	// between invoking the mesos callback
	// and the invoking the pob registry interfaces.
	*sync.RWMutex

	// easy access to etcd ops
	tools.EtcdHelper

	// Mesos context.
	executor    *mesos.ExecutorInfo
	Driver      mesos.SchedulerDriver
	frameworkId *mesos.FrameworkID
	masterInfo  *mesos.MasterInfo
	registered  bool

	// OfferID => offer.
	offers map[string]*mesos.Offer

	// SlaveID => slave.
	slaves map[string]*Slave

	// Slave's hostname => slaveID
	slaveIDs map[string]string

	// Fields for task information book keeping.
	pendingTasks  map[string]*PodTask
	runningTasks  map[string]*PodTask
	finishedTasks *ring.Ring

	podToTask map[string]string

	// The function that does scheduling.
	scheduleFunc PodScheduleFunc

	client   *client.Client
	podQueue *cache.FIFO
}

// New create a new KubernetesScheduler
func New(executor *mesos.ExecutorInfo, scheduleFunc PodScheduleFunc, client *client.Client, helper tools.EtcdHelper) *KubernetesScheduler {
	return &KubernetesScheduler{
		new(sync.RWMutex),
		helper,
		executor,
		nil,
		nil,
		nil,
		false,
		make(map[string]*mesos.Offer),
		make(map[string]*Slave),
		make(map[string]string),
		make(map[string]*PodTask),
		make(map[string]*PodTask),
		ring.New(defaultFinishedTasksSize),
		make(map[string]string),
		scheduleFunc,
		client,
		cache.NewFIFO(),
	}
}

// Registered is called when the scheduler registered with the master successfully.
func (k *KubernetesScheduler) Registered(driver mesos.SchedulerDriver,
	frameworkId *mesos.FrameworkID, masterInfo *mesos.MasterInfo) {
	k.frameworkId = frameworkId
	k.masterInfo = masterInfo
	k.registered = true
	log.Infof("Scheduler registered with the master: %v with frameworkId: %v\n", masterInfo, frameworkId)
}

// Reregistered is called when the scheduler re-registered with the master successfully.
// This happends when the master fails over.
func (k *KubernetesScheduler) Reregistered(driver mesos.SchedulerDriver, masterInfo *mesos.MasterInfo) {
	log.Infof("Scheduler reregistered with the master: %v with frameworkId: %v\n", masterInfo)
	k.registered = true
}

// Disconnected is called when the scheduler loses connection to the master.
func (k *KubernetesScheduler) Disconnected(driver mesos.SchedulerDriver) {
	log.Infof("Master disconnected!\n")
	k.registered = false
}

// ResourceOffers is called when the scheduler receives some offers from the master.
func (k *KubernetesScheduler) ResourceOffers(driver mesos.SchedulerDriver, offers []*mesos.Offer) {
	log.Infof("Received offers\n")
	log.V(2).Infof("%v\n", offers)

	k.Lock()
	defer k.Unlock()

	// Record the offers in the global offer map as well as each slave's offer map.
	for _, offer := range offers {
		offerId := offer.GetId().GetValue()
		slaveId := offer.GetSlaveId().GetValue()

		slave, exists := k.slaves[slaveId]
		if !exists {
			k.slaves[slaveId] = newSlave(offer.GetHostname())
			slave = k.slaves[slaveId]
		}
		slave.Offers[offerId] = offer
		k.offers[offerId] = offer
		k.slaveIDs[slave.HostName] = slaveId
	}
	k.doSchedule()
}

// OfferRescinded is called when the resources are recinded from the scheduler.
func (k *KubernetesScheduler) OfferRescinded(driver mesos.SchedulerDriver, offerId *mesos.OfferID) {
	log.Infof("Offer rescinded %v\n", offerId)

	k.Lock()
	defer k.Unlock()

	slaveId := k.offers[offerId.GetValue()].GetSlaveId().GetValue()
	delete(k.offers, offerId.GetValue())
	delete(k.slaves[slaveId].Offers, offerId.GetValue())
}

// StatusUpdate is called when a status update message is sent to the scheduler.
func (k *KubernetesScheduler) StatusUpdate(driver mesos.SchedulerDriver, taskStatus *mesos.TaskStatus) {
	log.Infof("Received status update %v\n", taskStatus)

	k.Lock()
	defer k.Unlock()

	switch taskStatus.GetState() {
	case mesos.TaskState_TASK_STAGING:
		k.handleTaskStaging(taskStatus)
	case mesos.TaskState_TASK_STARTING:
		k.handleTaskStarting(taskStatus)
	case mesos.TaskState_TASK_RUNNING:
		k.handleTaskRunning(taskStatus)
	case mesos.TaskState_TASK_FINISHED:
		k.handleTaskFinished(taskStatus)
	case mesos.TaskState_TASK_FAILED:
		k.handleTaskFailed(taskStatus)
	case mesos.TaskState_TASK_KILLED:
		k.handleTaskKilled(taskStatus)
	case mesos.TaskState_TASK_LOST:
		k.handleTaskLost(taskStatus)
	}
}

func (k *KubernetesScheduler) handleTaskStaging(taskStatus *mesos.TaskStatus) {
	log.Errorf("Not implemented: task staging")
}

func (k *KubernetesScheduler) handleTaskStarting(taskStatus *mesos.TaskStatus) {
	log.Errorf("Not implemented: task starting")
}

func (k *KubernetesScheduler) handleTaskRunning(taskStatus *mesos.TaskStatus) {
	taskId, slaveId := taskStatus.GetTaskId().GetValue(), taskStatus.GetSlaveId().GetValue()
	slave, exists := k.slaves[slaveId]
	if !exists {
		log.Warningf("Ignore status TASK_RUNNING because the slave does not exist\n")
		return
	}
	task, exists := k.pendingTasks[taskId]
	if !exists {
		log.Warningf("Ignore status TASK_RUNNING (%s) because the the task is discarded: '%v'", taskId, k.pendingTasks)
		return
	}
	if _, exists = k.runningTasks[taskId]; exists {
		log.Warningf("Ignore status TASK_RUNNING because the the task is already running")
		return
	}
	if containsTask(k.finishedTasks, taskId) {
		log.Warningf("Ignore status TASK_RUNNING because the the task is already finished")
		return
	}

	log.Infof("Received running status: '%v'", taskStatus)

	task.Pod.CurrentState.Status = api.PodRunning
	task.Pod.CurrentState.Manifest = task.Pod.DesiredState.Manifest
	task.Pod.CurrentState.Host = slave.HostName

	if taskStatus.Data != nil {
		var target api.PodInfo
		err := json.Unmarshal(taskStatus.Data, &target)
		if err == nil {
			task.Pod.CurrentState.Info = target
		}
	}

	k.runningTasks[taskId] = task
	slave.tasks[taskId] = task
	delete(k.pendingTasks, taskId)
}

func (k *KubernetesScheduler) handleTaskFinished(taskStatus *mesos.TaskStatus) {
	taskId, slaveId := taskStatus.GetTaskId().GetValue(), taskStatus.GetSlaveId().GetValue()
	slave, exists := k.slaves[slaveId]
	if !exists {
		log.Warningf("Ignore status TASK_FINISHED because the slave does not exist\n")
		return
	}
	if _, exists := k.pendingTasks[taskId]; exists {
		panic("Pending task finished, this couldn't happen")
	}
	if _, exists := k.runningTasks[taskId]; exists {
		log.Warningf("Ignore status TASK_FINISHED because the the task is not running")
		return
	}
	if containsTask(k.finishedTasks, taskId) {
		log.Warningf("Ignore status TASK_FINISHED because the the task is already finished")
		return
	}

	task := k.runningTasks[taskId]
	_, exists = k.podToTask[task.ID]
	if exists {
		delete(k.podToTask, task.ID)
	}

	k.finishedTasks.Next().Value = taskId
	delete(k.runningTasks, taskId)
	delete(slave.tasks, taskId)
}

func (k *KubernetesScheduler) handleTaskFailed(taskStatus *mesos.TaskStatus) {
	log.Errorf("Task failed: '%v'", taskStatus)

	taskId := taskStatus.GetTaskId().GetValue()

	podId := ""
	if _, exists := k.pendingTasks[taskId]; exists {
		task := k.pendingTasks[taskId]
		podId = task.Pod.ID
		delete(k.pendingTasks, taskId)
	}
	if _, exists := k.runningTasks[taskId]; exists {
		task := k.runningTasks[taskId]
		podId = task.Pod.ID
		delete(k.runningTasks, taskId)
	}

	if podId != "" {
		_, exists := k.podToTask[podId]
		if exists {
			delete(k.podToTask, podId)
		}
	}
}

func (k *KubernetesScheduler) handleTaskKilled(taskStatus *mesos.TaskStatus) {
	log.Errorf("Task killed: '%v'", taskStatus)
	taskId := taskStatus.GetTaskId().GetValue()

	podId := ""
	if _, exists := k.pendingTasks[taskId]; exists {
		task := k.pendingTasks[taskId]
		podId = task.Pod.ID
		delete(k.pendingTasks, taskId)
	}
	if _, exists := k.runningTasks[taskId]; exists {
		task := k.runningTasks[taskId]
		podId = task.Pod.ID
		delete(k.runningTasks, taskId)
	}

	if podId != "" {
		log.V(2).Infof("Trying to delete pod: %s", podId)
		_, exists := k.podToTask[podId]
		if exists {
			delete(k.podToTask, podId)
		}
	}
}

func (k *KubernetesScheduler) handleTaskLost(taskStatus *mesos.TaskStatus) {
	log.Errorf("Task lost: '%v'", taskStatus)
	taskId := taskStatus.GetTaskId().GetValue()

	podId := ""
	if _, exists := k.pendingTasks[taskId]; exists {
		task := k.pendingTasks[taskId]
		podId = task.Pod.ID
		delete(k.pendingTasks, taskId)
	}
	if _, exists := k.runningTasks[taskId]; exists {
		task := k.runningTasks[taskId]
		podId = task.Pod.ID
		delete(k.runningTasks, taskId)
	}

	if podId != "" {
		_, exists := k.podToTask[podId]
		if exists {
			delete(k.podToTask, podId)
		}
	}
}

// FrameworkMessage is called when the scheduler receives a message from the executor.
func (k *KubernetesScheduler) FrameworkMessage(driver mesos.SchedulerDriver,
	executorId *mesos.ExecutorID, slaveId *mesos.SlaveID, message string) {
	log.Infof("Received messages from executor %v of slave %v, %v\n", executorId, slaveId, message)
}

// SlaveLost is called when some slave is lost.
func (k *KubernetesScheduler) SlaveLost(driver mesos.SchedulerDriver, slaveId *mesos.SlaveID) {
	log.Infof("Slave %v is lost\n", slaveId)
	// TODO(yifan): Restart any unfinished tasks on that slave.
}

// ExecutorLost is called when some executor is lost.
func (k *KubernetesScheduler) ExecutorLost(driver mesos.SchedulerDriver,
	executorId *mesos.ExecutorID, slaveId *mesos.SlaveID, status int) {
	log.Infof("Executor %v of slave %v is lost, status: %v\n", executorId, slaveId, status)
	// TODO(yifan): Restart any unfinished tasks of the executor.
}

// Error is called when there is some error.
func (k *KubernetesScheduler) Error(driver mesos.SchedulerDriver, message string) {
	log.Errorf("Scheduler error: %v\n", message)
}

// Schedule implements the Scheduler interface of the Kubernetes.
// It returns the selectedMachine's name and error (if there's any).
func (k *KubernetesScheduler) Schedule(pod api.Pod, unused algorithm.MinionLister) (string, error) {
	log.Infof("Try to schedule pod %v\n", pod.ID)

	k.Lock()
	defer k.Unlock()

	if taskID, ok := k.podToTask[pod.ID]; !ok {
		return "", fmt.Errorf("Pod %s cannot be resolved to a task", pod.ID)
	} else {
		if task, found := k.pendingTasks[taskID]; !found {
			return "", fmt.Errorf("Task %s is not pending, nothing to schedule", taskID)
		} else {
			k.doSchedule()
			select {
			case machine := <-task.SelectedMachine:
				return machine, nil
			case <- time.After(time.Second * 10):
				// XXX don't hard code this, use something configurable
				return "", errSchedulerTimeout
			}
		}
	}
}

// Call ScheduleFunc and subtract some resources.
func (k *KubernetesScheduler) doSchedule() {
	if tasks := k.scheduleFunc(k, k.slaves, k.pendingTasks); tasks != nil {
		// Subtract offers.
		for _, task := range tasks {
			for _, offerId := range task.OfferIds {
				slaveId := task.TaskInfo.GetSlaveId().GetValue()
				delete(k.offers, offerId)
				delete(k.slaves[slaveId].Offers, offerId)
			}
		}
	}
}

// implementation of scheduling plugin's NextPod func; see plugin/pkg/scheduler
func (k *KubernetesScheduler) yield() *api.Pod {
	pod := k.podQueue.Pop().(*api.Pod)
	// TODO: Remove or reduce verbosity by sep 6th, 2014. Leave until then to
	// make it easy to find scheduling problems.
	log.Infof("About to try and schedule pod %v\n", pod.ID)
	return pod
}

// implementation of scheduling plugin's Error func; see plugin/pkg/scheduler
func (k *KubernetesScheduler) handleSchedulingError(pod *api.Pod, err error) {
	log.Errorf("Error scheduling %v: %v; retrying", pod.ID, err)

	// Retry asynchronously.
	// Note that this is extremely rudimentary and we need a more real error handling path.
	go func() {
		defer util.HandleCrash()
		podId := pod.ID
		// Get the pod again; it may have changed/been scheduled already.
		pod = &api.Pod{}
		err := k.client.Get().Path("pods").Path(podId).Do().Into(pod)
		if err != nil {
			log.Errorf("Error getting pod %v for retry: %v; abandoning", podId, err)
			return
		}
		if pod.DesiredState.Host == "" {
			// ensure that the pod hasn't been deleted while we were trying to schedule it
			k.RLock()
			defer k.RUnlock()
			if _, exists := k.podToTask[podId]; exists {
				k.podQueue.Add(pod.ID, pod)
			} else {
				log.Infof("Scheduler detected deleted pod: %v, will not re-queue", podId)
			}
		}
	}()
}

// ListPods obtains a list of pods that match selector.
func (k *KubernetesScheduler) ListPods(selector labels.Selector) (*api.PodList, error) {
	log.V(2).Infof("List pods for '%v'\n", selector)

	k.RLock()
	defer k.RUnlock()

	var result []api.Pod
	for _, task := range k.runningTasks {
		pod := *(task.Pod)

		var l labels.Set = pod.Labels
		if selector.Matches(l) || selector.Empty() {
			result = append(result, *(task.Pod))
		}
	}

	// TODO(nnielsen): Refactor tasks append for the three lists.
	for _, task := range k.pendingTasks {
		pod := *(task.Pod)

		var l labels.Set = pod.Labels
		if selector.Matches(l) || selector.Empty() {
			result = append(result, *(task.Pod))
		}
	}

	// TODO(nnielsen): Wire up check in finished tasks

	log.V(2).Infof("Returning pods: '%v'\n", result)

	return &api.PodList{Items: result}, nil
}

// Get a specific pod.
func (k *KubernetesScheduler) GetPod(podId string) (*api.Pod, error) {
	log.V(2).Infof("Get pod '%s'\n", podId)

	debug.PrintStack()

	k.RLock()
	defer k.RUnlock()

	taskId, exists := k.podToTask[podId]
	if !exists {
		return nil, fmt.Errorf("Could not resolve pod '%s' to task id", podId)
	}

	if task, exists := k.pendingTasks[taskId]; exists {
		// return nil, fmt.Errorf("Pod '%s' is still pending", podId)
		log.V(2).Infof("Pending Pod '%s': %v", podId, task.Pod)
		return task.Pod, nil
	}
	if containsTask(k.finishedTasks, taskId) {
		return nil, fmt.Errorf("Pod '%s' is finished", podId)
	}
	if task, exists := k.runningTasks[taskId]; exists {
		log.V(2).Infof("Running Pod '%s': %v", podId, task.Pod)
		// HACK!
		task.Pod.CurrentState.Status = api.PodRunning
		return task.Pod, nil
	}
	return nil, fmt.Errorf("Unknown Pod %v", podId)
}

// Create a pod based on a specification; DOES NOT schedule it onto a specific machine,
// instead the pod is queued for scheduling.
func (k *KubernetesScheduler) CreatePod(pod *api.Pod) error {
	log.V(2).Infof("Create pod: '%v'\n", pod)
	// Set current status to "Waiting".
	pod.CurrentState.Status = api.PodWaiting
	pod.CurrentState.Host = ""
	// DesiredState.Host == "" is a signal to the scheduler that this pod needs scheduling.
	pod.DesiredState.Status = api.PodRunning
	pod.DesiredState.Host = ""

	task, err := newPodTask(pod, k.executor)
	if err != nil {
		return err
	}

	k.Lock()
	defer k.Unlock()

	if _, ok := k.podToTask[pod.ID]; ok {
		return fmt.Errorf("Pod %s already launched. Please choose a unique pod name", pod.JSONBase.ID)
	}

	k.podQueue.Add(pod.ID, pod)
	k.podToTask[pod.JSONBase.ID] = task.ID
	k.pendingTasks[task.ID] = task

	return nil
}

// implements binding.Registry
func (k *KubernetesScheduler) Bind(binding *api.Binding) error {
	k.RLock()
	defer k.RUnlock()

	podId := binding.PodID
	taskId, exists := k.podToTask[podId]
	if !exists {
		return fmt.Errorf("Could not resolve pod '%s' to task id", podId)
	}

	task, exists := k.pendingTasks[taskId]
	if !exists {
		return fmt.Errorf("Pod Task does not exist %v\n", taskId)
	}

	// TODO(yifan): By this time, there is a chance that the slave is disconnected.
	log.V(2).Infof("Launching task : %v", task)
	offerId := &mesos.OfferID{Value: proto.String(task.OfferIds[0])}
	if err := k.Driver.LaunchTasks(offerId, []*mesos.TaskInfo{task.TaskInfo}, nil); err != nil {
<<<<<<< HEAD
		return fmt.Errorf("Failed to launch task %v : %v", task, err)
	}
	task.Launched = true
=======
		return fmt.Errorf("Failed to launch task for pod %s: %v", podID, err)
	}
>>>>>>> b11f52b9

	// TODO(jdefelice): Wait for confirmation that the kublet is running before binding to etcd

	// XXX I suspect this method is triggering a callback to list pods, which attepts to re-lock !!!
	return k.client.Post().Path("bindings").Body(binding).Do().Error()
}

// Update an existing pod.
func (k *KubernetesScheduler) UpdatePod(pod *api.Pod) error {
	// TODO(yifan): Need to send a special message to the slave/executor.
	// TODO(nnielsen): Pod updates not yet supported by kubelet.
	return fmt.Errorf("Not implemented: UpdatePod")
}

// Delete an existing pod.
func (k *KubernetesScheduler) DeletePod(podId string) error {
	log.V(2).Infof("Delete pod '%s'\n", podId)

	if err := k.unbindPod(podId); err != nil {
		log.Warningf("Failed to unbind pod '%s' from etcd: %v", podId, err)
		// proceed to attempt task removal anyway since we may have already
		// launched a task for this pod but the binding may have failed
	}

	k.Lock()
	defer k.Unlock()

	// prevent the scheduler from attempting to pop this; it's also possible that
	// it's concurrently being scheduled (somewhere between pod scheduling and
	// binding)
	k.podQueue.Delete(podId)

	taskId, exists := k.podToTask[podId]
	if !exists {
		return fmt.Errorf("Could not resolve pod '%s' to task id", podId)
	}

	// determine if the task has already been launched to mesos, if not then
	// cleanup is easier (podToTask,pendingTasks) since there's no state to sync

	if task, exists := k.runningTasks[taskId]; exists {
		taskId := &mesos.TaskID{Value: proto.String(task.ID)}
		return k.Driver.KillTask(taskId)
	}

	if task, exists := k.pendingTasks[taskId]; exists {
		if !task.Launched {
			delete(k.podToTask,podId)
			delete(k.pendingTasks,taskId)
			return nil;
		}
		taskId := &mesos.TaskID{Value: proto.String(task.ID)}
		return k.Driver.KillTask(taskId)
	}

	return fmt.Errorf("Cannot kill pod '%s': pod not found", podId)
}

// HACK copied from pkg.registry.etcd; should not need to do this once our scheduler is
// refactored to use the default kubernetes master pod registry
func (k *KubernetesScheduler) unbindPod(podId string) error {
	var pod api.Pod
	podKey := makePodKey(podId)
	err := k.ExtractObj(podKey, &pod, false)
	if tools.IsEtcdNotFound(err) {
		return apierrors.NewNotFound("pod", podId)
	}
	if err != nil {
		return err
	}
	// First delete the pod, so a scheduler doesn't notice it getting removed from the
	// machine and attempt to put it somewhere.
	err = k.Delete(podKey, true)
	if tools.IsEtcdNotFound(err) {
		return apierrors.NewNotFound("pod", podId)
	}
	if err != nil {
		return err
	}
	machine := pod.DesiredState.Host
	if machine == "" {
		// Pod was never scheduled anywhere, just return.
		return nil
	}
	// Next, remove the pod from the machine atomically.
	contKey := makeContainerKey(machine)
	return k.AtomicUpdate(contKey, &api.ContainerManifestList{}, func(in runtime.Object) (runtime.Object, error) {
		manifests := in.(*api.ContainerManifestList)
		newManifests := make([]api.ContainerManifest, 0, len(manifests.Items))
		found := false
		for _, manifest := range manifests.Items {
			if manifest.ID != podId {
				newManifests = append(newManifests, manifest)
			} else {
				found = true
			}
		}
		if !found {
			// This really shouldn't happen, it indicates something is broken, and likely
			// there is a lost pod somewhere.
			// However it is "deleted" so log it and move on
			log.Infof("Couldn't find: %s in %#v", podId, manifests)
		}
		manifests.Items = newManifests
		return manifests, nil
	})
}

// needed by unbindPod
func makePodKey(podId string) string {
	return "/registry/pods/" + podId
}

// needed by unbindPod
func makeContainerKey(machine string) string {
	return "/registry/hosts/" + machine + "/kubelet"
}

func (k *KubernetesScheduler) WatchPods(resourceVersion uint64, filter func(*api.Pod) bool) (watch.Interface, error) {
	return nil, nil
}

// A FCFS scheduler.
func FCFSScheduleFunc(k *KubernetesScheduler, slaves map[string]*Slave, tasks map[string]*PodTask) []*PodTask {
	for _, task := range tasks {
		if task.TaskInfo.TaskId != nil {
			// skip tasks that have already made it through FillTaskInfo
			continue
		}
		for slaveId, slave := range slaves {
			for _, offer := range slave.Offers {
				if !task.AcceptOffer(slaveId, offer) {
					log.V(2).Infof("Declining offer %v", offer)
					k.Driver.DeclineOffer(offer.Id, nil)
					delete(k.offers, offer.Id.GetValue())
					delete(k.slaves[slaveId].Offers, offer.Id.GetValue())
					continue
				}

				// Fill the task info.
				task.FillTaskInfo(slaveId, offer)
				task.SelectedMachine <- slave.HostName

				// TODO(nnielsen): Schedule multiple pods.
				// Just schedule one task for now.
				return []*PodTask{task}
			}
		}
	}
	return nil
}

func containsHostName(machines []string, machine string) bool {
	for _, m := range machines {
		if m == machine {
			return true
		}
	}
	return false
}

func containsTask(finishedTasks *ring.Ring, taskId string) bool {
	for i := 0; i < defaultFinishedTasksSize; i++ {
		value := finishedTasks.Next().Value
		if value == nil {
			continue
		}
		if value.(string) == taskId {
			return true
		}
	}
	return false
}

// Create creates a scheduler and all support functions.
func (k *KubernetesScheduler) NewPluginConfig() *plugin.Config {

	return &plugin.Config{
		MinionLister: nil,
		Algorithm:    k,
		Binder:       k,
		NextPod: func() *api.Pod {
			return k.yield()
		},
		Error: func(pod *api.Pod, err error) {
			k.handleSchedulingError(pod, err)
		},
	}
}<|MERGE_RESOLUTION|>--- conflicted
+++ resolved
@@ -715,14 +715,9 @@
 	log.V(2).Infof("Launching task : %v", task)
 	offerId := &mesos.OfferID{Value: proto.String(task.OfferIds[0])}
 	if err := k.Driver.LaunchTasks(offerId, []*mesos.TaskInfo{task.TaskInfo}, nil); err != nil {
-<<<<<<< HEAD
-		return fmt.Errorf("Failed to launch task %v : %v", task, err)
+		return fmt.Errorf("Failed to launch task for pod %s: %v", podId, err)
 	}
 	task.Launched = true
-=======
-		return fmt.Errorf("Failed to launch task for pod %s: %v", podID, err)
-	}
->>>>>>> b11f52b9
 
 	// TODO(jdefelice): Wait for confirmation that the kublet is running before binding to etcd
 
